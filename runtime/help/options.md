# Options

Micro stores all of the user configuration in its configuration directory.

Micro uses `$MICRO_CONFIG_HOME` as the configuration directory. If this
environment variable is not set, it uses `$XDG_CONFIG_HOME/micro` instead. If
that environment variable is not set, it uses `~/.config/micro` as the
configuration directory. In the documentation, we use `~/.config/micro` to
refer to the configuration directory (even if it may in fact be somewhere else
if you have set either of the above environment variables).

Here are the available options:

* `autoindent`: when creating a new line, use the same indentation as the 
   previous line.

	default value: `true`

* `autosave`: automatically save the buffer every n seconds, where n is the
   value of the autosave option. Also when quitting on a modified buffer, micro
   will automatically save and quit. Be warned, this option saves the buffer
   without prompting the user, so data may be overwritten. If this option is
   set to `0`, no autosaving is performed.

    default value: `0`

* `backup`: micro will automatically keep backups of all open buffers. Backups
   are stored in `~/.config/micro/backups` and are removed when the buffer is
   closed cleanly. In the case of a system crash or a micro crash, the contents
   of the buffer can be recovered automatically by opening the file that was
   being edited before the crash, or manually by searching for the backup in
   the backup directory. Backups are made in the background when a buffer is
   modified and the latest backup is more than 8 seconds old, or when micro
   detects a crash. It is highly recommended that you leave this feature
   enabled.

    default value: `true`

* `basename`: in the infobar, show only the basename of the file being edited
   rather than the full path.

    default value: `false`

* `colorcolumn`: if this is not set to 0, it will display a column at the
  specified column. This is useful if you want column 80 to be highlighted
  special for example.

	default value: `0`

* `colorscheme`: loads the colorscheme stored in 
   $(configDir)/colorschemes/`option`.micro, This setting is `global only`.

	default value: `default`

    Note that the default colorschemes (default, solarized, and solarized-tc)
    are not located in configDir, because they are embedded in the micro
    binary.

	The colorscheme can be selected from all the files in the 
	~/.config/micro/colorschemes/ directory. Micro comes by default with three
	colorschemes:

	You can read more about micro's colorschemes in the `colors` help topic
	(`help colors`).

* `cursorline`: highlight the line that the cursor is on in a different color
   (the color is defined by the colorscheme you are using).

	default value: `true`

* `diffgutter`: display diff indicators before lines.

	default value: `false`

* `encoding`: the encoding to open and save files with. Supported encodings
   are listed at https://www.w3.org/TR/encoding/.

    default value: `utf-8`

* `eofnewline`: micro will automatically add a newline to the file.

	default value: `false`

* `fastdirty`: this determines what kind of algorithm micro uses to determine
   if a buffer is modified or not. When `fastdirty` is on, micro just uses a
   boolean `modified` that is set to `true` as soon as the user makes an edit.
   This is fast, but can be inaccurate. If `fastdirty` is off, then micro will
   hash the current buffer against a hash of the original file (created when
   the buffer was loaded). This is more accurate but obviously more resource
   intensive. This option is only for people who really care about having
   accurate modified status.

	default value: `true`

* `fileformat`: this determines what kind of line endings micro will use for
   the file. UNIX line endings are just `\n` (linefeed) whereas dos line
   endings are `\r\n` (carriage return + linefeed). The two possible values for
   this option are `unix` and `dos`. The fileformat will be automatically
   detected (when you open an existing file) and displayed on the statusline,
   but this option is useful if you would like to change the line endings or if
   you are starting a new file.

	default value: `unix`

* `filetype`: sets the filetype for the current buffer. Set this option to
  `off` to completely disable filetype detection.

	default value: `unknown`. This will be automatically overridden depending
    on the file you open.

* `ignorecase`: perform case-insensitive searches.

	default value: `false`

* `indentchar`: sets the indentation character.

	default value: ` ` (space)

* `infobar`: enables the line at the bottom of the editor where messages are
   printed. This option is `global only`.

	default value: `true`

* `keepautoindent`: when using autoindent, whitespace is added for you. This
   option determines if when you move to the next line without any insertions
   the whitespace that was added should be deleted to remove trailing
   whitespace.  By default, the autoindent whitespace is deleted if the line
   was left empty.

	default value: `false`

* `keymenu`: display the nano-style key menu at the bottom of the screen. Note
   that ToggleKeyMenu is bound to `Alt-g` by default and this is displayed in
   the statusline. To disable this, simply by `Alt-g` to `UnbindKey`.

	default value: `false`

* `matchbrace`: underline matching braces for '()', '{}', '[]' when the cursor
   is on a brace character.

    default value: `true`

* `mkparents`: if a file is opened on a path that does not exist, the file
   cannot be saved because the parent directories don't exist. This option lets
   micro automatically create the parent directories in such a situation.

    default value: `false`

* `mouse`: mouse support. When mouse support is disabled,
   usually the terminal will be able to access mouse events which can be useful
   if you want to copy from the terminal instead of from micro (if over ssh for
   example, because the terminal has access to the local clipboard and micro
   does not).

	default value: `true`

* `paste`: Treat characters sent from the terminal in a single chunk as a paste
   event rather than a series of manual key presses. If you are pasting using
   the terminal keybinding (not Ctrl-v, which is micro's default paste
   keybinding) then it is a good idea to enable this option during the paste
   and disable once the paste is over. See `> help copypaste` for details about
   copying and pasting in a terminal environment.

    default value: `false`

* `pluginchannels`: list of URLs pointing to plugin channels for downloading and
   installing plugins. A plugin channel consists of a json file with links to
   plugin repos, which store information about plugin versions and download URLs.
   By default, this option points to the official plugin channel hosted on GitHub
   at https://github.com/micro-editor/plugin-channel.

    default value: `https://raw.githubusercontent.com/micro-editor/plugin-channel
                    /master/channel.json`

* `pluginrepos`: a list of links to plugin repositories.

    default value: ``

* `readonly`: when enabled, disallows edits to the buffer. It is recommended
   to only ever set this option locally using `setlocal`.

    default value: `false`

* `rmtrailingws`: micro will automatically trim trailing whitespaces at ends of
   lines.

	default value: `false`

* `ruler`: display line numbers.

	default value: `true`

* `savecursor`: remember where the cursor was last time the file was opened and
   put it there when you open the file again. Information is saved to
   `~/.config/micro/buffers/`

	default value: `false`

* `savehistory`: remember command history between closing and re-opening
   micro. Information is saved to `~/.config/micro/buffers/history`.

    default value: `true`

* `saveundo`: when this option is on, undo is saved even after you close a file
   so if you close and reopen a file, you can keep undoing. Information is
   saved to `~/.config/micro/buffers/`.

	default value: `false`

* `scrollbar`: display a scroll bar

    default value: `false`

* `scrollmargin`: margin at which the view starts scrolling when the cursor
   approaches the edge of the view.

	default value: `3`

* `scrollspeed`: amount of lines to scroll for one scroll event.

	default value: `2`

* `smartpaste`: add leading whitespace when pasting multiple lines.
   This will attempt to preserve the current indentation level when pasting an
   unindented block.

	default value: `true`

* `softwrap`: wrap lines that are too long to fit on the screen.

	default value: `false`

* `splitbottom`: when a horizontal split is created, create it below the
   current split.

	default value: `true`

* `splitright`: when a vertical split is created, create it to the right of the
   current split.

	default value: `true`

* `statusformatl`: format string definition for the left-justified part of the
   statusline. Special directives should be placed inside `$()`. Special
   directives include: `filename`, `modified`, `line`, `col`, `opt`, `bind`.
   The `opt` and `bind` directives take either an option or an action afterward
   and fill in the value of the option or the key bound to the action.

    default value: `$(filename) $(modified)($(line),$(col)) $(status.paste)|
                    ft:$(opt:filetype) | $(opt:fileformat) | $(opt:encoding)`

* `statusformatr`: format string definition for the right-justified part of the
   statusline.

    default value: `$(bind:ToggleKeyMenu): bindings, $(bind:ToggleHelp): help`

* `statusline`: display the status line at the bottom of the screen.

	default value: `true`

* `sucmd`: specifies the super user command. On most systems this is "sudo" but
   on BSD it can be "doas." This option can be customized and is only used when
   saving with su.

	default value: `sudo`

<<<<<<< HEAD
* `syntax`: enables syntax highlighting.

	default value: `true`
=======
* `autosu`: defines whether super user saving should be used automatically.

	default value: `false`
>>>>>>> aae0f463

* `tabmovement`: navigate spaces at the beginning of lines as if they are tabs
   (e.g. move over 4 spaces at once). This option only does anything if
   `tabstospaces` is on.

	default value: `false`

* `tabsize`: the size in spaces that a tab character should be displayed with.

	default value: `4`

* `tabstospaces`: use spaces instead of tabs.

	default value: `false`

* `useprimary` (only useful on unix): defines whether or not micro will use the
   primary clipboard to copy selections in the background. This does not affect
   the normal clipboard using Ctrl-c and Ctrl-v.

	default value: `true`

---

Plugin options: all plugins come with a special option to enable or disable
them. The option is a boolean with the same name as the plugin itself.

Any option you set in the editor will be saved to the file
~/.config/micro/settings.json so, in effect, your configuration file will be 
created for you. If you'd like to take your configuration with you to another
machine, simply copy the settings.json to the other machine.

## Global and local settings

You can set these settings either globally or locally. Locally means that the
setting won't be saved to `~/.config/micro/settings.json` and that it will only
be set in the current buffer. Setting an option globally is the default, and
will set the option in all buffers. Use the `setlocal` command to set an option
locally rather than globally.

The `colorscheme` option is global only, and the `filetype` option is local
only. To set an option locally, use `setlocal` instead of `set`.

In the `settings.json` file you can also put set options locally by specifying
either a glob or a filetype. Here is an example which has `tabstospaces` on for
all files except Go files, and `tabsize` 4 for all files except Ruby files:

```json
{
	"ft:go": {
		"tabstospaces": false
	},
	"ft:ruby": {
		"tabsize": 2
	},
	"tabstospaces": true,
	"tabsize": 4
}
```

Or similarly you can match with globs:

```json
{
	"*.go": {
		"tabstospaces": false
	},
	"*.rb": {
		"tabsize": 2
	},
	"tabstospaces": true,
	"tabsize": 4
}
```<|MERGE_RESOLUTION|>--- conflicted
+++ resolved
@@ -23,6 +23,14 @@
    set to `0`, no autosaving is performed.
 
     default value: `0`
+
+* `autosu`: When a file is saved that the user doesn't have permission to
+   modify, micro will ask if the user would like to use super user
+   privileges to save the file. If this option is enabled, micro will
+   automatically attempt to use super user privileges to save without
+   asking the user.
+
+    default value: `false`
 
 * `backup`: micro will automatically keep backups of all open buffers. Backups
    are stored in `~/.config/micro/backups` and are removed when the buffer is
@@ -264,15 +272,9 @@
 
 	default value: `sudo`
 
-<<<<<<< HEAD
 * `syntax`: enables syntax highlighting.
 
 	default value: `true`
-=======
-* `autosu`: defines whether super user saving should be used automatically.
-
-	default value: `false`
->>>>>>> aae0f463
 
 * `tabmovement`: navigate spaces at the beginning of lines as if they are tabs
    (e.g. move over 4 spaces at once). This option only does anything if
