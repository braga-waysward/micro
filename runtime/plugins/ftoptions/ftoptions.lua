--- conflicted
+++ resolved
@@ -12,15 +12,12 @@
     if ft == "go" or
     ft == "makefile" then
         SetOption("tabstospaces", "off")
-<<<<<<< HEAD
     elseif ft == "fish" or
-    ft == "python" or
-    ft == "python2" or
-    ft == "python3" or
-    ft == "yaml" or
-=======
-    elseif ft == "python" or ft == "python2" or ft == "python3" or ft == "yaml" or ft =="nim" then
->>>>>>> 67881968
+           ft == "python" or
+           ft == "python2" or
+           ft == "python3" or
+           ft == "yaml" or
+           ft == "nim" then
         SetOption("tabstospaces", "on")
     end
 end